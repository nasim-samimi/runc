--- conflicted
+++ resolved
@@ -146,15 +146,8 @@
 		return err
 	}
 
-<<<<<<< HEAD
-	if !c.AllowAllDevices {
-		if err := joinDevices(c, pid); err != nil {
-			return err
-		}
-=======
 	if err := joinDevices(c, pid); err != nil {
-		return nil, err
->>>>>>> 3f35b26b
+		return err
 	}
 
 	// -1 disables memorySwap
@@ -313,27 +306,16 @@
 		return err
 	}
 
-<<<<<<< HEAD
-	if err := writeFile(path, "devices.deny", "a"); err != nil {
-		return err
-	}
-
+	if !c.AllowAllDevices {
+		if err := writeFile(path, "devices.deny", "a"); err != nil {
+			return err
+		}
+	}
 	for _, dev := range c.AllowedDevices {
 		if err := writeFile(path, "devices.allow", dev.CgroupString()); err != nil {
-=======
-	if !c.AllowAllDevices {
-		if err := writeFile(path, "devices.deny", "a"); err != nil {
->>>>>>> 3f35b26b
-			return err
-		}
-
-		for _, dev := range c.AllowedDevices {
-			if err := writeFile(path, "devices.allow", dev.GetCgroupAllowString()); err != nil {
-				return err
-			}
-		}
-	}
-
+			return err
+		}
+	}
 	return nil
 }
 
